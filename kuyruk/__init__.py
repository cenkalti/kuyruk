import logging
try:
    # not available in python 2.6
    from logging import NullHandler
except ImportError:
    class NullHandler(logging.Handler):
        def emit(self, record):
            pass

from .kuyruk import Kuyruk
from .task import Task
from .worker import Worker
from .queue import Queue
from .exceptions import Reject

# Add NullHandler to prevent logging warnings on startup
logging.getLogger(__name__).addHandler(NullHandler())

<<<<<<< HEAD
# TODO class tasks (resolver)
=======
# TODO orphan childs should finish their last task and exit
# TODO fix retry issue
# TODO class tasks
# TODO add timestamp to tasks
# TODO retry count for tasks
>>>>>>> 4023cefa
# TODO set kuyruk log level
# TODO set application log level
# TODO write a script for requeueing failed tasks
# TODO coverage
# TODO model extension
# TODO support python 3<|MERGE_RESOLUTION|>--- conflicted
+++ resolved
@@ -16,15 +16,8 @@
 # Add NullHandler to prevent logging warnings on startup
 logging.getLogger(__name__).addHandler(NullHandler())
 
-<<<<<<< HEAD
+# TODO use exit codes from child workers to indicate success or fail
 # TODO class tasks (resolver)
-=======
-# TODO orphan childs should finish their last task and exit
-# TODO fix retry issue
-# TODO class tasks
-# TODO add timestamp to tasks
-# TODO retry count for tasks
->>>>>>> 4023cefa
 # TODO set kuyruk log level
 # TODO set application log level
 # TODO write a script for requeueing failed tasks
