import os
import signal
import logging
import unittest

import rabbitpy
import rabbitpy.exceptions
from mock import patch

import kuyruk.task
from kuyruk import Kuyruk, Task
from kuyruk.task import BoundTask
from kuyruk.test import tasks
<<<<<<< HEAD
from kuyruk.test.integration.util import *

=======
from kuyruk.test.integration.util import run_kuyruk, wait_until, \
    not_running, get_pid, TIMEOUT
>>>>>>> 5d3b9d82

logger = logging.getLogger(__name__)

kuyruk.task._DECLARE_ALWAYS = True


class KuyrukTestCase(unittest.TestCase):
    """
    Tests here are mostly integration tests. They require a running
    RabbitMQ and Redis instances to pass succesfully.
    Just like the normal user they spawn a real worker process
    and make some assertion in their output.

    """
    def setUp(self):
        self._channel = Kuyruk().channel()
        self.queue = rabbitpy.Queue(self._channel, "kuyruk", durable=True)
        try:
            self.queue.delete()
        except rabbitpy.exceptions.AMQPNotFound:
            pass

    def tearDown(self):
        self._channel.close()

    def test_simple_task(self):
        """Run a task on default queue"""
        tasks.print_task('hello world')
        with run_kuyruk() as worker:
            worker.expect('Start consuming')
            worker.expect('hello world')
            worker.expect('Task is processed')

    def test_another_queue(self):
        """Run a task on different queue"""
        tasks.print_task2('hello another')
        with run_kuyruk(queue='another_queue') as worker:
            worker.expect('Start consuming')
            worker.expect('another_queue')
            worker.expect('hello another')
            worker.expect('Task is processed')

    def test_exception(self):
        """Errored task message is discarded"""
        tasks.raise_exception()
        with run_kuyruk() as worker:
            worker.expect('ZeroDivisionError')
        assert len(self.queue) == 0

    def test_retry(self):
        """Errored tasks must be retried"""
        tasks.retry_task()
        with run_kuyruk() as worker:
            worker.expect('ZeroDivisionError')
            worker.expect('ZeroDivisionError')
        assert len(self.queue) == 0

    def test_cold_shutdown(self):
        """If the worker is stuck on the task it can be stopped by
        invoking cold shutdown"""
        tasks.loop_forever()
        with run_kuyruk(terminate=False) as worker:
            worker.expect('looping forever')
            worker.send_signal(signal.SIGINT)
            worker.expect('Warm shutdown')
            worker.expect('Handled SIGINT')
            worker.send_signal(signal.SIGINT)
            worker.expect('Cold shutdown')
            worker.expect_exit(0)
            wait_until(not_running, timeout=TIMEOUT)

    def test_reject(self):
        """Rejected tasks must be requeued again"""
        tasks.rejecting_task()
        with run_kuyruk() as worker:
            worker.expect('Task is rejected')
            worker.expect('Task is rejected')
<<<<<<< HEAD
        assert not is_empty('kuyruk')

    def test_respawn(self):
        """Respawn a new worker if dead

        This test also covers the broker disconnect case because when the
        connection drops the master worker will raise an unhandled exception.
        This exception will cause the worker to exit. After exiting, master
        worker will spawn a new master worker.

        """
        def get_worker_pids():
            pids = get_pids('kuyruk: worker')
            assert len(pids) == 2
            return pids

        with run_kuyruk(process='master') as master:
            master.expect('Start consuming')
            master.expect('Start consuming')
            pids_old = get_worker_pids()
            os.kill(pids_old[0], signal.SIGKILL)
            master.expect('Respawning worker')
            master.expect('Start consuming')
            pids_new = get_worker_pids()

        assert pids_new[0] > pids_old[0]

    def test_save_failed(self):
        """Failed tasks are saved to Redis"""
        tasks.raise_exception()
        with run_kuyruk(save_failed_tasks=True) as worker:
            worker.expect('ZeroDivisionError')
            worker.expect('No retry left')
            worker.expect('Saving failed task')
            worker.expect('Saved')
            worker.expect('Task is processed')

        assert is_empty('kuyruk')
        r = redis.StrictRedis()
        assert r.hvals('failed_tasks')

        run_requeue()
        assert not r.hvals('failed_tasks')
        assert not is_empty('kuyruk')

    def test_save_failed_class_task(self):
        """Failed tasks are saved to Redis (class tasks)"""
        cat = tasks.Cat(1, 'Felix')

        cat.raise_exception()
        with run_kuyruk(save_failed_tasks=True) as worker:
            worker.expect('raise Exception')
            worker.expect('Saving failed task')
            worker.expect('Saved')

        assert is_empty('kuyruk')
        r = redis.StrictRedis()
        assert r.hvals('failed_tasks')

        run_requeue()
        assert not r.hvals('failed_tasks')
        assert not is_empty('kuyruk')

    def test_save_failed_arg_class(self):
        """Failed tasks are saved to Redis (arg class)"""
        cat = tasks.Cat(1, 'Felix')

        tasks.jump_fail(cat)
        with run_kuyruk(save_failed_tasks=True) as worker:
            worker.expect('ZeroDivisionError')
            worker.expect('Saving failed task')
            worker.expect('Saved')

        assert is_empty('kuyruk')
        r = redis.StrictRedis()
        assert r.hvals('failed_tasks')

        run_requeue()
        assert not r.hvals('failed_tasks')
        assert not is_empty('kuyruk')

    def test_dead_master(self):
        """If master is dead worker should exit gracefully"""
        tasks.print_task('hello world')
        with run_kuyruk(terminate=False) as worker:
            worker.expect('hello world')
            worker.kill()
            worker.expect_exit(-signal.SIGKILL)
            wait_until(not_running, timeout=TIMEOUT)
=======
        assert len(self.queue) == 1
>>>>>>> 5d3b9d82

    @patch('kuyruk.test.tasks.must_be_called')
    def test_before_after(self, mock_func):
        """Before and after task functions are run"""
        tasks.task_with_functions('hello world')
        mock_func.assert_called_once_with()
        with run_kuyruk() as worker:
            worker.expect('function1')
            worker.expect('function2')
            worker.expect('hello world')
            worker.expect('function3')
            worker.expect('function4')
            worker.expect('function5')

    def test_extend(self):
        """Extend task class"""
        tasks.use_session()
        with run_kuyruk() as worker:
            worker.expect('Opening session')
            worker.expect('Closing session')

    def test_class_task(self):
        cat = tasks.Cat(1, 'Felix')
        self.assertTrue(isinstance(tasks.Cat.meow, Task))
        self.assertTrue(isinstance(cat.meow, BoundTask))

        cat.meow('Oh my god')
        with run_kuyruk() as worker:
            worker.expect('Oh my god')

    def test_arg_class(self):
        cat = tasks.Cat(1, 'Felix')
        tasks.jump(cat)
        with run_kuyruk() as worker:
            worker.expect('Felix jumps high!')
            worker.expect('Called with Felix')

    def test_max_run_time(self):
        """Timeout long running task"""
        run_time = tasks.sleeping_task.max_run_time + 1
        tasks.sleeping_task(run_time)
        with run_kuyruk() as worker:
            worker.expect('raise Timeout')

    def test_worker_sigquit(self):
        """Ack current message and exit"""
        tasks.loop_forever()
        with run_kuyruk(terminate=False) as worker:
            worker.expect('looping forever')
            pid = get_pid('kuyruk: worker')
            os.kill(pid, signal.SIGQUIT)
            worker.expect('Acking current task')
            worker.expect('Exiting')
            worker.expect_exit(0)
        assert len(self.queue) == 0, worker.get_output()<|MERGE_RESOLUTION|>--- conflicted
+++ resolved
@@ -3,25 +3,16 @@
 import logging
 import unittest
 
-import rabbitpy
-import rabbitpy.exceptions
 from mock import patch
 
-import kuyruk.task
-from kuyruk import Kuyruk, Task
+from kuyruk import Task
 from kuyruk.task import BoundTask
 from kuyruk.test import tasks
-<<<<<<< HEAD
-from kuyruk.test.integration.util import *
+from kuyruk.test.integration.util import run_kuyruk, wait_until, \
+    not_running, get_pid, TIMEOUT, delete_queue, len_queue
 
-=======
-from kuyruk.test.integration.util import run_kuyruk, wait_until, \
-    not_running, get_pid, TIMEOUT
->>>>>>> 5d3b9d82
 
 logger = logging.getLogger(__name__)
-
-kuyruk.task._DECLARE_ALWAYS = True
 
 
 class KuyrukTestCase(unittest.TestCase):
@@ -33,15 +24,7 @@
 
     """
     def setUp(self):
-        self._channel = Kuyruk().channel()
-        self.queue = rabbitpy.Queue(self._channel, "kuyruk", durable=True)
-        try:
-            self.queue.delete()
-        except rabbitpy.exceptions.AMQPNotFound:
-            pass
-
-    def tearDown(self):
-        self._channel.close()
+        delete_queue('kuyruk')
 
     def test_simple_task(self):
         """Run a task on default queue"""
@@ -65,7 +48,7 @@
         tasks.raise_exception()
         with run_kuyruk() as worker:
             worker.expect('ZeroDivisionError')
-        assert len(self.queue) == 0
+        assert len_queue("kuyruk") == 0
 
     def test_retry(self):
         """Errored tasks must be retried"""
@@ -73,7 +56,7 @@
         with run_kuyruk() as worker:
             worker.expect('ZeroDivisionError')
             worker.expect('ZeroDivisionError')
-        assert len(self.queue) == 0
+        assert len_queue("kuyruk") == 0
 
     def test_cold_shutdown(self):
         """If the worker is stuck on the task it can be stopped by
@@ -95,99 +78,7 @@
         with run_kuyruk() as worker:
             worker.expect('Task is rejected')
             worker.expect('Task is rejected')
-<<<<<<< HEAD
-        assert not is_empty('kuyruk')
-
-    def test_respawn(self):
-        """Respawn a new worker if dead
-
-        This test also covers the broker disconnect case because when the
-        connection drops the master worker will raise an unhandled exception.
-        This exception will cause the worker to exit. After exiting, master
-        worker will spawn a new master worker.
-
-        """
-        def get_worker_pids():
-            pids = get_pids('kuyruk: worker')
-            assert len(pids) == 2
-            return pids
-
-        with run_kuyruk(process='master') as master:
-            master.expect('Start consuming')
-            master.expect('Start consuming')
-            pids_old = get_worker_pids()
-            os.kill(pids_old[0], signal.SIGKILL)
-            master.expect('Respawning worker')
-            master.expect('Start consuming')
-            pids_new = get_worker_pids()
-
-        assert pids_new[0] > pids_old[0]
-
-    def test_save_failed(self):
-        """Failed tasks are saved to Redis"""
-        tasks.raise_exception()
-        with run_kuyruk(save_failed_tasks=True) as worker:
-            worker.expect('ZeroDivisionError')
-            worker.expect('No retry left')
-            worker.expect('Saving failed task')
-            worker.expect('Saved')
-            worker.expect('Task is processed')
-
-        assert is_empty('kuyruk')
-        r = redis.StrictRedis()
-        assert r.hvals('failed_tasks')
-
-        run_requeue()
-        assert not r.hvals('failed_tasks')
-        assert not is_empty('kuyruk')
-
-    def test_save_failed_class_task(self):
-        """Failed tasks are saved to Redis (class tasks)"""
-        cat = tasks.Cat(1, 'Felix')
-
-        cat.raise_exception()
-        with run_kuyruk(save_failed_tasks=True) as worker:
-            worker.expect('raise Exception')
-            worker.expect('Saving failed task')
-            worker.expect('Saved')
-
-        assert is_empty('kuyruk')
-        r = redis.StrictRedis()
-        assert r.hvals('failed_tasks')
-
-        run_requeue()
-        assert not r.hvals('failed_tasks')
-        assert not is_empty('kuyruk')
-
-    def test_save_failed_arg_class(self):
-        """Failed tasks are saved to Redis (arg class)"""
-        cat = tasks.Cat(1, 'Felix')
-
-        tasks.jump_fail(cat)
-        with run_kuyruk(save_failed_tasks=True) as worker:
-            worker.expect('ZeroDivisionError')
-            worker.expect('Saving failed task')
-            worker.expect('Saved')
-
-        assert is_empty('kuyruk')
-        r = redis.StrictRedis()
-        assert r.hvals('failed_tasks')
-
-        run_requeue()
-        assert not r.hvals('failed_tasks')
-        assert not is_empty('kuyruk')
-
-    def test_dead_master(self):
-        """If master is dead worker should exit gracefully"""
-        tasks.print_task('hello world')
-        with run_kuyruk(terminate=False) as worker:
-            worker.expect('hello world')
-            worker.kill()
-            worker.expect_exit(-signal.SIGKILL)
-            wait_until(not_running, timeout=TIMEOUT)
-=======
-        assert len(self.queue) == 1
->>>>>>> 5d3b9d82
+        assert len_queue("kuyruk") == 1
 
     @patch('kuyruk.test.tasks.must_be_called')
     def test_before_after(self, mock_func):
@@ -242,4 +133,4 @@
             worker.expect('Acking current task')
             worker.expect('Exiting')
             worker.expect_exit(0)
-        assert len(self.queue) == 0, worker.get_output()+        assert len_queue("kuyruk") == 0, worker.get_output()