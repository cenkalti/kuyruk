import os
import sys
import errno
import logging
import subprocess
from time import time, sleep
from functools import partial
from contextlib import contextmanager

from what import What

<<<<<<< HEAD
from kuyruk import Kuyruk


=======
>>>>>>> 5d3b9d82
if os.environ.get('TRAVIS', '') == 'true':
    TIMEOUT = 30
else:
    TIMEOUT = 5

logger = logging.getLogger(__name__)


<<<<<<< HEAD
def delete_queue(*queues):
    """Delete queues from RabbitMQ"""
    k = Kuyruk()
    try:
        for name in queues:
            logger.debug("deleting queue %s", name)
            with k.channel() as ch:
                ch.queue_delete(queue=name)
    finally:
        k.close()


def messages_ready(queue):
    k = Kuyruk()
    try:
        with k.channel() as ch:
            _, count, _ = ch.queue_declare(queue=queue, durable=True,
                                           passive=True, auto_delete=False)
            return count
    finally:
        k.close()


def is_empty(queue):
    return messages_ready(queue) == 0


=======
>>>>>>> 5d3b9d82
@contextmanager
def run_kuyruk(queue='kuyruk', terminate=True, config_filename=None):
    assert not_running()
    args = [
        sys.executable, '-u',
        '-m', 'kuyruk.__main__',  # run main module
        '--max-load=999',  # do not pause because of load
        '--logging-level=DEBUG',
    ]

    if config_filename:
        args.extend(["--config", config_filename])

    args.append("worker")

    args.extend(['--queue', queue])

    environ = os.environ.copy()
    environ['COVERAGE_PROCESS_START'] = '.coveragerc'

    popen = What(*args, preexec_fn=os.setsid, env=environ)
    popen.timeout = TIMEOUT
    try:
        yield popen

        if terminate:
            # Send SIGTERM to worker for gracefull shutdown
            popen.terminate()
            popen.expect("End run worker")

        popen.expect_exit()

    finally:
        # We need to make sure that not any process of kuyruk is running
        # after the test is finished.

        # Kill the process and wait until it is dead
        try:
            popen.kill()
            popen.wait()
        except OSError as e:
            if e.errno != errno.ESRCH:  # No such process
                raise

        logger.debug('Worker return code: %s', popen.returncode)

        try:
            wait_while(lambda: get_pids('kuyruk:'))
        except KeyboardInterrupt:
            print popen.get_output()
            # Do not raise KeyboardInterrupt here because nose does not print
            # captured stdout and logging on KeyboardInterrupt
            raise Exception


def not_running():
    return not is_running()


def is_running():
    return bool(get_pids('kuyruk:'))


def get_pids(pattern):
    logger.debug('get_pids: %s', pattern)
    cmd = "pgrep -fl '%s'" % pattern
    p = subprocess.Popen(cmd, shell=True, stdout=subprocess.PIPE)
    out = p.communicate()[0]
    logger.debug("\n%s", out)
    lines = out.splitlines()
    lines = [l.split(" ", 1) for l in lines]
    lines = [(pid, cmd) for (pid, cmd) in lines if not cmd.startswith(("sh", "/bin/sh"))]
    pids = [int(pid) for (pid, cmd) in lines]
    logger.debug('pids: %s', pids)
    return pids


def get_pid(pattern):
    pids = get_pids(pattern)
    assert len(pids) == 1
    return pids[0]


def wait_until(f, timeout=None):
    return wait_while(lambda: not f(), timeout)


def wait_while(f, timeout=None):
    do_while(partial(sleep, 0.1), f, timeout)


def do_until(f_do, f_cond, timeout=None):
    do_while(f_do, lambda: not f_cond(), timeout)


def do_while(f_do, f_condition, timeout=None):
    def should_do():
        if timeout and timeout < 0:
            raise Timeout
        return f_condition()

    original_timeout = timeout
    start = time()
    while should_do():
        f_do()
        if timeout:
            passed = time() - start
            timeout = original_timeout - passed


class Timeout(Exception):
    pass<|MERGE_RESOLUTION|>--- conflicted
+++ resolved
@@ -9,12 +9,9 @@
 
 from what import What
 
-<<<<<<< HEAD
 from kuyruk import Kuyruk
 
 
-=======
->>>>>>> 5d3b9d82
 if os.environ.get('TRAVIS', '') == 'true':
     TIMEOUT = 30
 else:
@@ -23,7 +20,6 @@
 logger = logging.getLogger(__name__)
 
 
-<<<<<<< HEAD
 def delete_queue(*queues):
     """Delete queues from RabbitMQ"""
     k = Kuyruk()
@@ -36,7 +32,7 @@
         k.close()
 
 
-def messages_ready(queue):
+def len_queue(queue):
     k = Kuyruk()
     try:
         with k.channel() as ch:
@@ -48,11 +44,9 @@
 
 
 def is_empty(queue):
-    return messages_ready(queue) == 0
+    return len_queue(queue) == 0
 
 
-=======
->>>>>>> 5d3b9d82
 @contextmanager
 def run_kuyruk(queue='kuyruk', terminate=True, config_filename=None):
     assert not_running()
