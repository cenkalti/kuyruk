--- conflicted
+++ resolved
@@ -17,15 +17,7 @@
 
 class Worker(multiprocessing.Process):
 
-<<<<<<< HEAD
-    def __init__(self, number, queue_name, config):
-=======
-    RESULT_OK = 0
-    RESULT_ERROR = 1
-    RESULT_REJECT = 2
-
     def __init__(self, number, queue_name, config, master_pid):
->>>>>>> 4023cefa
         """
         :param number: Worker number. This is used for displaying purposes.
         :param queue_name: Qeueu name that this worker gets the messages from
