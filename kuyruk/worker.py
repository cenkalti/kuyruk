from __future__ import absolute_import
import os
import sys
import json
import socket
import signal
import logging
import logging.config
import threading
import traceback
import multiprocessing
from time import time, sleep
from functools import wraps
from contextlib import contextmanager

<<<<<<< HEAD
import amqp
import rpyc
=======
import rabbitpy
>>>>>>> 5d3b9d82
from setproctitle import setproctitle

import kuyruk
from kuyruk import importer
<<<<<<< HEAD
from kuyruk.task import get_queue_name
from kuyruk.process import KuyrukProcess
from kuyruk.helpers import start_daemon_thread
from kuyruk.exceptions import Reject, ObjectNotFound, Timeout, InvalidTask
from kuyruk.helpers.json_datetime import JSONEncoder, JSONDecoder
=======
from kuyruk.exceptions import Reject, ObjectNotFound, Timeout, InvalidTask
>>>>>>> 5d3b9d82

logger = logging.getLogger(__name__)


def set_current_task(f):
    """Save current task and it's arguments in self so we can send them to
    manager as stats."""
    @wraps(f)
    def inner(self, task, args, kwargs):
        self.current_task = task
        self.current_args = args
        self.current_kwargs = kwargs
        try:
            return f(self, task, args, kwargs)
        finally:
            self.current_task = None
            self.current_args = None
            self.current_kwargs = None
    return inner


class Worker(object):
    """Consumes messages from a queue and runs tasks.

    :param kuyruk: A :class:`~kuyurk.kuyruk.Kuyruk` instance
    :param queue_name: The queue name to work on

    """
    def __init__(self, kuyruk_, queue_name):
        assert isinstance(kuyruk_, kuyruk.Kuyruk)
        self.kuyruk = kuyruk_

        if not queue_name:
            raise ValueError("empty queue name")
        self.queue_name = queue_name

<<<<<<< HEAD
        super(Worker, self).__init__(kuyruk)
        is_local = queue_name.startswith('@')
        queue_name = queue_name.lstrip('@')
        self.queue = get_queue_name(queue_name, local=is_local)
        print self.queue
        self.consumer_tag = '%s@%s' % (os.getpid(), socket.gethostname())
        self._channel = None
=======
        is_local = queue_name.startswith('@')
        if is_local:
            self.queue_name = "%s.%s" % (queue_name[1:], socket.gethostname())

        self.queue = None
        self._pause = False
        self.shutdown_pending = threading.Event()
>>>>>>> 5d3b9d82
        self.current_message = None
        self.current_task = None
        self.current_args = None
        self.current_kwargs = None
        self.daemon_threads = [
            self.watch_load,
            self.shutdown_timer,
        ]
        if self.config.MAX_LOAD is None:
            self.config.MAX_LOAD = multiprocessing.cpu_count()

        if self.config.SENTRY_DSN:
            import raven
            self.sentry = raven.Client(self.config.SENTRY_DSN)
        else:
            self.sentry = None

    @property
    def config(self):
        return self.kuyruk.config

    def run(self):
        """Runs the worker and opens a connection to RabbitMQ.
        After connection is opened, starts consuming messages.
        Consuming is cancelled if an external signal is received.

        """
<<<<<<< HEAD
        super(Worker, self).run()
        setproctitle("kuyruk: worker on %s" % self.queue)
        with self.kuyruk.channel() as ch:
            self._channel = ch
            ch.queue_declare(queue=self.queue, durable=True, auto_delete=False)
            ch.basic_qos(0, 1, False)
            self.import_modules()
            self.start_daemon_threads()
            self.maybe_start_manager_rpc_service()
            logger.debug('Start consuming')
            ch.basic_consume(queue=self.queue,
                             consumer_tag=self.consumer_tag,
                             callback=self._message_callback)
            while not self.shutdown_pending.is_set():
                try:
                    ch.connection.drain_events(timeout=0.1)
                except socket.error as e:
                    if isinstance(e, socket.timeout):
                        pass
                    elif e.errno == socket.EINTR:
                        pass
                    else:
                        raise

        logger.debug("End run worker")

    def rpc_service_class(self):
        class _Service(rpyc.Service):
            exposed_get_stats = self.get_stats
            exposed_warm_shutdown = self.warm_shutdown
            exposed_cold_shutdown = self.cold_shutdown
            exposed_quit_task = self.quit_task
        return _Service
=======
        self.setup_logging()
        signal.signal(signal.SIGINT, self._handle_sigint)
        signal.signal(signal.SIGTERM, self._handle_sigterm)
        signal.signal(signal.SIGQUIT, self._handle_sigquit)
        signal.signal(signal.SIGUSR1, print_stack)  # for debugging

        signal.signal(signal.SIGUSR1, print_stack)  # for debugging
        setproctitle("kuyruk: worker on %s" % self.queue_name)
        self.import_modules()
        self.start_daemon_threads()
        self.consume_messages()
        logger.debug("End run worker")

    def setup_logging(self):
        if self.config.LOGGING_CONFIG:
            logging.config.fileConfig(self.config.LOGGING_CONFIG)
        else:
            logging.getLogger('rabbitpy').level = logging.WARNING
            level = getattr(logging, self.config.LOGGING_LEVEL.upper())
            fmt = "%(levelname).1s %(process)d " \
                  "%(name)s.%(funcName)s:%(lineno)d - %(message)s"
            logging.basicConfig(level=level, format=fmt)

    def _handle_sigint(self, signum, frame):
        """If running from terminal pressing Ctrl-C will initiate a warm
        shutdown. The second interrupt will do a cold shutdown.

        """
        logger.warning("Handling SIGINT")
        if sys.stdin.isatty() and not self.shutdown_pending.is_set():
            self.warm_shutdown()
        else:
            self.cold_shutdown()
        logger.debug("Handled SIGINT")

    def _handle_sigterm(self, signum, frame):
        """Initiates a warm shutdown."""
        logger.warning("Catched SIGTERM")
        self.warm_shutdown()

    def _handle_sigquit(self, signum, frame):
        """Send ACK for the current task and exit."""
        logger.warning("Catched SIGQUIT")
        if self.current_message:
            try:
                logger.warning("Acking current task...")
                self.current_message.ack()
                self.current_message.channel.close()
            except Exception:
                logger.critical("Cannot send ACK for the current task.")
                traceback.print_exc()
        logger.warning("Exiting...")
        _exit(0)
>>>>>>> 5d3b9d82

    def _message_callback(self, message):
        """Consumes messages from the queue and run tasks until
        consumer is cancelled via a signal or another thread.

        """
<<<<<<< HEAD
        with self._set_current_message(message):
            self.process_message(message)
=======
        with self.kuyruk.channel() as ch:
            logger.debug("Declaring queue")
            queue = rabbitpy.Queue(ch, name=self.queue_name, durable=True)
            queue.declare()
            logger.debug("Start consuming")
            with queue.consumer(prefetch=1) as consumer:
                self.queue = queue
                for message in consumer.next_message():
                    if message is None:
                        break
                    with self._set_current_message(message):
                        self.process_message(message)
>>>>>>> 5d3b9d82

    @contextmanager
    def _set_current_message(self, message):
        """Save current message being processed so we can send ack
        before exiting when SIGQUIT is received."""
        self.current_message = message
        try:
            yield message
        finally:
            self.current_message = None

    def start_daemon_threads(self):
        """Start the function as threads listed in self.daemon_thread."""
        for f in self.daemon_threads:
            start_daemon_thread(f)

    def import_modules(self):
        """Import modules defined in the configuration.
        This method is called before start consuming messages.

        """
        for module in self.config.IMPORTS:
            importer.import_module(module, self.config.IMPORT_PATH)

    def process_message(self, message):
        """Processes the message received from the queue."""
        try:
<<<<<<< HEAD
            task_description = json.loads(message.body, cls=JSONDecoder)
=======
            task_description = message.json()
>>>>>>> 5d3b9d82
            logger.info("Processing task: %r", task_description)
        except Exception:
            self._channel.basic_ack(message.delivery_tag)
            logger.error("Canot decode message. Dropped!")
            return

        self.process_task(message, task_description)

    def process_task(self, message, task_description):
        try:
            task = self.import_task(task_description)
            task.message = message
            args, kwargs = task_description['args'], task_description['kwargs']
            self.apply_task(task, args, kwargs)
        except Reject:
            logger.warning('Task is rejected')
            sleep(1)  # Prevent cpu burning
<<<<<<< HEAD
            self._channel.basic_reject(message.delivery_tag, True)
=======
            message.reject(requeue=True)
>>>>>>> 5d3b9d82
        except ObjectNotFound:
            self.handle_not_found(message, task_description)
        except Timeout:
            self.handle_timeout(message, task_description)
        except InvalidTask:
            self.handle_invalid(message, task_description)
        except Exception:
            self.handle_exception(message, task_description)
        else:
            logger.info('Task is successful')
<<<<<<< HEAD
            logger.debug("type: %s, message: %s", type(message), message)
            self._channel.basic_ack(message.delivery_tag)
=======
            message.ack()
>>>>>>> 5d3b9d82
        finally:
            logger.debug("Task is processed")

    def handle_exception(self, message, task_description):
        """Handles the exception while processing the message."""
        logger.error('Task raised an exception')
        logger.error(traceback.format_exc())
        retry_count = task_description.get('retry', 0)
        if retry_count:
            logger.debug('Retry count: %s', retry_count)
<<<<<<< HEAD
            task_description['retry'] = retry_count - 1
            body = json.dumps(task_description, cls=JSONEncoder)
            msg = amqp.Message(body=body)
            self._channel.basic_reject(message.delivery_tag, False)
            self._channel.basic_publish(msg, exchange="",
                                        routing_key=task_description['queue'])
        else:
            logger.debug('No retry left')
            self.capture_exception(task_description)
            self._channel.basic_reject(message.delivery_tag, False)
            if self.config.SAVE_FAILED_TASKS:
                self.save_failed_task(task_description)
=======
            task_description['retry'] -= 1
            self.process_task(message, task_description)
        else:
            logger.debug('No retry left')
            self._capture_exception(task_description)
            message.reject()
>>>>>>> 5d3b9d82

    def handle_not_found(self, message, task_description):
        """Called if the task is class task but the object with the given id
        is not found. The default action is logging the error and acking
        the message.

        """
        logger.error(
            "<%s.%s id=%r> is not found",
            task_description['module'],
            task_description['class'],
            task_description['args'][0])
        self._channel.basic_ack(message.delivery_tag)

    def handle_timeout(self, message, task_description):
        """Called when the task is timed out while running the wrapped
        function.

        """
        logger.error('Task has timed out.')
        self.handle_exception(message, task_description)

    def handle_invalid(self, message, task_description):
        """Called when the message from queue is invalid."""
        logger.error("Invalid message.")
<<<<<<< HEAD
        self.capture_exception(task_description)
        self._channel.basic_reject(message.delivery_tag, False)

    def save_failed_task(self, task_description):
        """Saves the task to ``kuyruk_failed`` queue. Failed tasks can be
        investigated later and requeued with ``kuyruk reuqueue`` command.

        """
        logger.info('Saving failed task')
        task_description['queue'] = self.queue
        task_description['worker_hostname'] = socket.gethostname()
        task_description['worker_pid'] = os.getpid()
        task_description['worker_cmd'] = ' '.join(sys.argv)
        task_description['worker_timestamp'] = datetime.utcnow()
        task_description['exception'] = traceback.format_exc()
        exc_type = sys.exc_info()[0]
        task_description['exception_type'] = "%s.%s" % (
            exc_type.__module__, exc_type.__name__)

        try:
            self.redis.hset('failed_tasks', task_description['id'],
                            JSONEncoder().encode(task_description))
            logger.debug('Saved')
        except Exception:
            logger.error('Cannot save failed task to Redis!')
            logger.debug(traceback.format_exc())
            if self.sentry:
                self.sentry.captureException()
=======
        self._capture_exception(task_description)
        message.reject()
>>>>>>> 5d3b9d82

    @set_current_task
    def apply_task(self, task, args, kwargs):
        """Imports and runs the wrapped function in task."""
        result = task._run(*args, **kwargs)
        logger.debug('Result: %r', result)

    def import_task(self, task_description):
        """This is the method where user modules are loaded."""
        module, function, cls = (
            task_description['module'],
            task_description['function'],
            task_description['class'])
        return importer.import_task(
            module, cls, function, self.config.IMPORT_PATH)

    def _capture_exception(self, task_description):
        """Sends the exceptin in current stack to Sentry."""
        if self.sentry:
            ident = self.sentry.get_ident(self.sentry.captureException(
                extra={
                    'task_description': task_description,
                    'hostname': socket.gethostname(),
                    'pid': os.getpid(),
                    'uptime': self.uptime}))
            logger.error("Exception caught; reference is %s", ident)
            task_description['sentry_id'] = ident

    def watch_load(self):
        """Pause consuming messages if lood goes above the allowed limit."""
        while not self.shutdown_pending.is_set():
            load = os.getloadavg()[0]
            if load > self.config.MAX_LOAD:
                logger.warning('Load is high (%s), pausing consume', load)
                self._pause = True
            else:
                self._pause = False
            sleep(1)

    def shutdown_timer(self):
        """Counts down from MAX_WORKER_RUN_TIME. When it reaches zero sutdown
        gracefully.

        """
        if not self.config.MAX_WORKER_RUN_TIME:
            return

        started = time()
        while True:
            passed = time() - started
            remaining = self.config.MAX_WORKER_RUN_TIME - passed
            if remaining > 0:
                sleep(remaining)
            else:
                logger.warning('Run time reached zero')
                self.warm_shutdown()
                break

<<<<<<< HEAD
    def register_signals(self):
        super(Worker, self).register_signals()
        signal.signal(signal.SIGTERM, self.handle_sigterm)
        signal.signal(signal.SIGQUIT, self.handle_sigquit)

    def handle_sigterm(self, signum, frame):
        """Initiates a warm shutdown."""
        logger.warning("Catched SIGTERM")
        self.warm_shutdown()

    def handle_sigquit(self, signum, frame):
        """Send ACK for the current task and exit."""
        logger.warning("Catched SIGQUIT")
        if self.current_message:
            try:
                logger.warning("Acking current task...")
                self._channel.basic_ack(self.current_message.delivery_tag)
            except Exception:
                logger.critical("Cannot send ACK for the current task.")
                traceback.print_exc()
        logger.warning("Exiting...")
        self._exit(0)

    def quit_task(self):
        self.handle_sigquit(None, None)

    def warm_shutdown(self):
        """Exit after the last task is finished."""
        logger.warning("Warm shutdown")
=======
    def warm_shutdown(self):
        """Exit after the last task is finished."""
        logger.warning("Warm shutdown")
        if self.queue is None:
            sys.exit(0)
>>>>>>> 5d3b9d82
        self.shutdown_pending.set()
        self.queue.stop_consuming()

    def cold_shutdown(self):
        """Exit immediately."""
        logger.warning("Cold shutdown")
        _exit(0)

<<<<<<< HEAD
    def get_stats(self):
        """Generate stats to be sent to manager."""
        name, message_count, consumer_count = self._channel.queue_declare(
            queue=self.queue, durable=True, auto_delete=False)

        try:
            current_task = self.current_task.name
        except AttributeError:
            current_task = None

        return {
            'type': 'worker',
            'hostname': socket.gethostname(),
            'uptime': self.uptime,
            'pid': os.getpid(),
            'ppid': os.getppid(),
            'version': kuyruk.__version__,
            'current_task': current_task,
            'current_args': self.current_args,
            'current_kwargs': self.current_kwargs,
            # 'consuming': self.consumer.consuming,
            'queue': {
                'name': name,
                'messages_ready': message_count,
                'consumers': consumer_count,
            }
        }
=======
def _exit(code):
    sys.stdout.flush()
    sys.stderr.flush()
    os._exit(code)


def start_daemon_thread(target, args=()):
    t = threading.Thread(target=target, args=args)
    t.daemon = True
    t.start()
    return t


def print_stack(sig, frame):
    print '=' * 70
    print ''.join(traceback.format_stack())
    print '-' * 70
>>>>>>> 5d3b9d82
<|MERGE_RESOLUTION|>--- conflicted
+++ resolved
@@ -13,25 +13,12 @@
 from functools import wraps
 from contextlib import contextmanager
 
-<<<<<<< HEAD
-import amqp
-import rpyc
-=======
-import rabbitpy
->>>>>>> 5d3b9d82
 from setproctitle import setproctitle
 
 import kuyruk
 from kuyruk import importer
-<<<<<<< HEAD
 from kuyruk.task import get_queue_name
-from kuyruk.process import KuyrukProcess
-from kuyruk.helpers import start_daemon_thread
 from kuyruk.exceptions import Reject, ObjectNotFound, Timeout, InvalidTask
-from kuyruk.helpers.json_datetime import JSONEncoder, JSONDecoder
-=======
-from kuyruk.exceptions import Reject, ObjectNotFound, Timeout, InvalidTask
->>>>>>> 5d3b9d82
 
 logger = logging.getLogger(__name__)
 
@@ -56,35 +43,23 @@
 class Worker(object):
     """Consumes messages from a queue and runs tasks.
 
-    :param kuyruk: A :class:`~kuyurk.kuyruk.Kuyruk` instance
+    :param kuyruk_: A :class:`~kuyurk.kuyruk.Kuyruk` instance
     :param queue_name: The queue name to work on
 
     """
-    def __init__(self, kuyruk_, queue_name):
+    def __init__(self, kuyruk_, queue):
         assert isinstance(kuyruk_, kuyruk.Kuyruk)
         self.kuyruk = kuyruk_
 
-        if not queue_name:
+        is_local = queue.startswith('@')
+        queue = queue.lstrip('@')
+        if not queue:
             raise ValueError("empty queue name")
-        self.queue_name = queue_name
-
-<<<<<<< HEAD
-        super(Worker, self).__init__(kuyruk)
-        is_local = queue_name.startswith('@')
-        queue_name = queue_name.lstrip('@')
-        self.queue = get_queue_name(queue_name, local=is_local)
-        print self.queue
+
+        self.queue = get_queue_name(queue, local=is_local)
         self.consumer_tag = '%s@%s' % (os.getpid(), socket.gethostname())
         self._channel = None
-=======
-        is_local = queue_name.startswith('@')
-        if is_local:
-            self.queue_name = "%s.%s" % (queue_name[1:], socket.gethostname())
-
-        self.queue = None
-        self._pause = False
         self.shutdown_pending = threading.Event()
->>>>>>> 5d3b9d82
         self.current_message = None
         self.current_task = None
         self.current_args = None
@@ -93,18 +68,8 @@
             self.watch_load,
             self.shutdown_timer,
         ]
-        if self.config.MAX_LOAD is None:
-            self.config.MAX_LOAD = multiprocessing.cpu_count()
-
-        if self.config.SENTRY_DSN:
-            import raven
-            self.sentry = raven.Client(self.config.SENTRY_DSN)
-        else:
-            self.sentry = None
-
-    @property
-    def config(self):
-        return self.kuyruk.config
+        if self.kuyruk.config.MAX_LOAD is None:
+            self.kuyruk.config.MAX_LOAD = multiprocessing.cpu_count()
 
     def run(self):
         """Runs the worker and opens a connection to RabbitMQ.
@@ -112,16 +77,23 @@
         Consuming is cancelled if an external signal is received.
 
         """
-<<<<<<< HEAD
-        super(Worker, self).run()
         setproctitle("kuyruk: worker on %s" % self.queue)
+        self.setup_logging()
+        signal.signal(signal.SIGINT, self._handle_sigint)
+        signal.signal(signal.SIGTERM, self._handle_sigterm)
+        signal.signal(signal.SIGQUIT, self._handle_sigquit)
+        signal.signal(signal.SIGUSR1, print_stack)  # for debugging
+
+        self.import_modules()
+        self.start_daemon_threads()
+        self.consume_messages()
+        logger.debug("End run worker")
+
+    def consume_messages(self):
         with self.kuyruk.channel() as ch:
             self._channel = ch
             ch.queue_declare(queue=self.queue, durable=True, auto_delete=False)
             ch.basic_qos(0, 1, False)
-            self.import_modules()
-            self.start_daemon_threads()
-            self.maybe_start_manager_rpc_service()
             logger.debug('Start consuming')
             ch.basic_consume(queue=self.queue,
                              consumer_tag=self.consumer_tag,
@@ -139,33 +111,12 @@
 
         logger.debug("End run worker")
 
-    def rpc_service_class(self):
-        class _Service(rpyc.Service):
-            exposed_get_stats = self.get_stats
-            exposed_warm_shutdown = self.warm_shutdown
-            exposed_cold_shutdown = self.cold_shutdown
-            exposed_quit_task = self.quit_task
-        return _Service
-=======
-        self.setup_logging()
-        signal.signal(signal.SIGINT, self._handle_sigint)
-        signal.signal(signal.SIGTERM, self._handle_sigterm)
-        signal.signal(signal.SIGQUIT, self._handle_sigquit)
-        signal.signal(signal.SIGUSR1, print_stack)  # for debugging
-
-        signal.signal(signal.SIGUSR1, print_stack)  # for debugging
-        setproctitle("kuyruk: worker on %s" % self.queue_name)
-        self.import_modules()
-        self.start_daemon_threads()
-        self.consume_messages()
-        logger.debug("End run worker")
-
     def setup_logging(self):
-        if self.config.LOGGING_CONFIG:
-            logging.config.fileConfig(self.config.LOGGING_CONFIG)
+        if self.kuyruk.config.LOGGING_CONFIG:
+            logging.config.fileConfig(self.kuyruk.config.LOGGING_CONFIG)
         else:
             logging.getLogger('rabbitpy').level = logging.WARNING
-            level = getattr(logging, self.config.LOGGING_LEVEL.upper())
+            level = getattr(logging, self.kuyruk.config.LOGGING_LEVEL.upper())
             fmt = "%(levelname).1s %(process)d " \
                   "%(name)s.%(funcName)s:%(lineno)d - %(message)s"
             logging.basicConfig(level=level, format=fmt)
@@ -193,37 +144,21 @@
         if self.current_message:
             try:
                 logger.warning("Acking current task...")
-                self.current_message.ack()
-                self.current_message.channel.close()
+                self._channel.basic_ack(self.current_message.delivery_tag)
+                self._channel.close()
             except Exception:
                 logger.critical("Cannot send ACK for the current task.")
                 traceback.print_exc()
         logger.warning("Exiting...")
         _exit(0)
->>>>>>> 5d3b9d82
 
     def _message_callback(self, message):
         """Consumes messages from the queue and run tasks until
         consumer is cancelled via a signal or another thread.
 
         """
-<<<<<<< HEAD
         with self._set_current_message(message):
             self.process_message(message)
-=======
-        with self.kuyruk.channel() as ch:
-            logger.debug("Declaring queue")
-            queue = rabbitpy.Queue(ch, name=self.queue_name, durable=True)
-            queue.declare()
-            logger.debug("Start consuming")
-            with queue.consumer(prefetch=1) as consumer:
-                self.queue = queue
-                for message in consumer.next_message():
-                    if message is None:
-                        break
-                    with self._set_current_message(message):
-                        self.process_message(message)
->>>>>>> 5d3b9d82
 
     @contextmanager
     def _set_current_message(self, message):
@@ -245,17 +180,13 @@
         This method is called before start consuming messages.
 
         """
-        for module in self.config.IMPORTS:
-            importer.import_module(module, self.config.IMPORT_PATH)
+        for module in self.kuyruk.config.IMPORTS:
+            importer.import_module(module, self.kuyruk.config.IMPORT_PATH)
 
     def process_message(self, message):
         """Processes the message received from the queue."""
         try:
-<<<<<<< HEAD
-            task_description = json.loads(message.body, cls=JSONDecoder)
-=======
-            task_description = message.json()
->>>>>>> 5d3b9d82
+            task_description = json.loads(message.body)
             logger.info("Processing task: %r", task_description)
         except Exception:
             self._channel.basic_ack(message.delivery_tag)
@@ -267,17 +198,12 @@
     def process_task(self, message, task_description):
         try:
             task = self.import_task(task_description)
-            task.message = message
             args, kwargs = task_description['args'], task_description['kwargs']
             self.apply_task(task, args, kwargs)
         except Reject:
             logger.warning('Task is rejected')
             sleep(1)  # Prevent cpu burning
-<<<<<<< HEAD
             self._channel.basic_reject(message.delivery_tag, True)
-=======
-            message.reject(requeue=True)
->>>>>>> 5d3b9d82
         except ObjectNotFound:
             self.handle_not_found(message, task_description)
         except Timeout:
@@ -288,12 +214,7 @@
             self.handle_exception(message, task_description)
         else:
             logger.info('Task is successful')
-<<<<<<< HEAD
-            logger.debug("type: %s, message: %s", type(message), message)
             self._channel.basic_ack(message.delivery_tag)
-=======
-            message.ack()
->>>>>>> 5d3b9d82
         finally:
             logger.debug("Task is processed")
 
@@ -302,29 +223,13 @@
         logger.error('Task raised an exception')
         logger.error(traceback.format_exc())
         retry_count = task_description.get('retry', 0)
-        if retry_count:
+        if retry_count > 0:
             logger.debug('Retry count: %s', retry_count)
-<<<<<<< HEAD
             task_description['retry'] = retry_count - 1
-            body = json.dumps(task_description, cls=JSONEncoder)
-            msg = amqp.Message(body=body)
-            self._channel.basic_reject(message.delivery_tag, False)
-            self._channel.basic_publish(msg, exchange="",
-                                        routing_key=task_description['queue'])
-        else:
-            logger.debug('No retry left')
-            self.capture_exception(task_description)
-            self._channel.basic_reject(message.delivery_tag, False)
-            if self.config.SAVE_FAILED_TASKS:
-                self.save_failed_task(task_description)
-=======
-            task_description['retry'] -= 1
             self.process_task(message, task_description)
         else:
             logger.debug('No retry left')
-            self._capture_exception(task_description)
-            message.reject()
->>>>>>> 5d3b9d82
+            self._channel.basic_reject(message.delivery_tag, False)
 
     def handle_not_found(self, message, task_description):
         """Called if the task is class task but the object with the given id
@@ -350,39 +255,7 @@
     def handle_invalid(self, message, task_description):
         """Called when the message from queue is invalid."""
         logger.error("Invalid message.")
-<<<<<<< HEAD
-        self.capture_exception(task_description)
         self._channel.basic_reject(message.delivery_tag, False)
-
-    def save_failed_task(self, task_description):
-        """Saves the task to ``kuyruk_failed`` queue. Failed tasks can be
-        investigated later and requeued with ``kuyruk reuqueue`` command.
-
-        """
-        logger.info('Saving failed task')
-        task_description['queue'] = self.queue
-        task_description['worker_hostname'] = socket.gethostname()
-        task_description['worker_pid'] = os.getpid()
-        task_description['worker_cmd'] = ' '.join(sys.argv)
-        task_description['worker_timestamp'] = datetime.utcnow()
-        task_description['exception'] = traceback.format_exc()
-        exc_type = sys.exc_info()[0]
-        task_description['exception_type'] = "%s.%s" % (
-            exc_type.__module__, exc_type.__name__)
-
-        try:
-            self.redis.hset('failed_tasks', task_description['id'],
-                            JSONEncoder().encode(task_description))
-            logger.debug('Saved')
-        except Exception:
-            logger.error('Cannot save failed task to Redis!')
-            logger.debug(traceback.format_exc())
-            if self.sentry:
-                self.sentry.captureException()
-=======
-        self._capture_exception(task_description)
-        message.reject()
->>>>>>> 5d3b9d82
 
     @set_current_task
     def apply_task(self, task, args, kwargs):
@@ -397,25 +270,13 @@
             task_description['function'],
             task_description['class'])
         return importer.import_task(
-            module, cls, function, self.config.IMPORT_PATH)
-
-    def _capture_exception(self, task_description):
-        """Sends the exceptin in current stack to Sentry."""
-        if self.sentry:
-            ident = self.sentry.get_ident(self.sentry.captureException(
-                extra={
-                    'task_description': task_description,
-                    'hostname': socket.gethostname(),
-                    'pid': os.getpid(),
-                    'uptime': self.uptime}))
-            logger.error("Exception caught; reference is %s", ident)
-            task_description['sentry_id'] = ident
+            module, cls, function, self.kuyruk.config.IMPORT_PATH)
 
     def watch_load(self):
         """Pause consuming messages if lood goes above the allowed limit."""
         while not self.shutdown_pending.is_set():
             load = os.getloadavg()[0]
-            if load > self.config.MAX_LOAD:
+            if load > self.kuyruk.config.MAX_LOAD:
                 logger.warning('Load is high (%s), pausing consume', load)
                 self._pause = True
             else:
@@ -427,13 +288,13 @@
         gracefully.
 
         """
-        if not self.config.MAX_WORKER_RUN_TIME:
+        if not self.kuyruk.config.MAX_WORKER_RUN_TIME:
             return
 
         started = time()
         while True:
             passed = time() - started
-            remaining = self.config.MAX_WORKER_RUN_TIME - passed
+            remaining = self.kuyruk.config.MAX_WORKER_RUN_TIME - passed
             if remaining > 0:
                 sleep(remaining)
             else:
@@ -441,80 +302,17 @@
                 self.warm_shutdown()
                 break
 
-<<<<<<< HEAD
-    def register_signals(self):
-        super(Worker, self).register_signals()
-        signal.signal(signal.SIGTERM, self.handle_sigterm)
-        signal.signal(signal.SIGQUIT, self.handle_sigquit)
-
-    def handle_sigterm(self, signum, frame):
-        """Initiates a warm shutdown."""
-        logger.warning("Catched SIGTERM")
-        self.warm_shutdown()
-
-    def handle_sigquit(self, signum, frame):
-        """Send ACK for the current task and exit."""
-        logger.warning("Catched SIGQUIT")
-        if self.current_message:
-            try:
-                logger.warning("Acking current task...")
-                self._channel.basic_ack(self.current_message.delivery_tag)
-            except Exception:
-                logger.critical("Cannot send ACK for the current task.")
-                traceback.print_exc()
-        logger.warning("Exiting...")
-        self._exit(0)
-
-    def quit_task(self):
-        self.handle_sigquit(None, None)
-
     def warm_shutdown(self):
         """Exit after the last task is finished."""
         logger.warning("Warm shutdown")
-=======
-    def warm_shutdown(self):
-        """Exit after the last task is finished."""
-        logger.warning("Warm shutdown")
-        if self.queue is None:
-            sys.exit(0)
->>>>>>> 5d3b9d82
         self.shutdown_pending.set()
-        self.queue.stop_consuming()
 
     def cold_shutdown(self):
         """Exit immediately."""
         logger.warning("Cold shutdown")
         _exit(0)
 
-<<<<<<< HEAD
-    def get_stats(self):
-        """Generate stats to be sent to manager."""
-        name, message_count, consumer_count = self._channel.queue_declare(
-            queue=self.queue, durable=True, auto_delete=False)
-
-        try:
-            current_task = self.current_task.name
-        except AttributeError:
-            current_task = None
-
-        return {
-            'type': 'worker',
-            'hostname': socket.gethostname(),
-            'uptime': self.uptime,
-            'pid': os.getpid(),
-            'ppid': os.getppid(),
-            'version': kuyruk.__version__,
-            'current_task': current_task,
-            'current_args': self.current_args,
-            'current_kwargs': self.current_kwargs,
-            # 'consuming': self.consumer.consuming,
-            'queue': {
-                'name': name,
-                'messages_ready': message_count,
-                'consumers': consumer_count,
-            }
-        }
-=======
+
 def _exit(code):
     sys.stdout.flush()
     sys.stderr.flush()
@@ -531,5 +329,4 @@
 def print_stack(sig, frame):
     print '=' * 70
     print ''.join(traceback.format_stack())
-    print '-' * 70
->>>>>>> 5d3b9d82
+    print '-' * 70