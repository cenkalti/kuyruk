import os
import sys
import time
import socket
import signal
import logging
import itertools
import multiprocessing

from setproctitle import setproctitle

from .task import Task
from .worker import Worker
from .config import Config

logger = logging.getLogger(__name__)


class Kuyruk(object):
    """
    Main class for Kuyruk distributed task queue. It holds the configuration
    values and provides a task decorator for user application and run method
    for workers.

    """

    def __init__(self, config_object={}):
        """
        :param config_object: See config.py for default values.

        """
        self.config = Config(config_object)
        self.workers = []
        self.last_worker_number = 0
        self.pid = None
        self.stopping = False

    def task(self, queue='kuyruk', eager=False, retry=0):
        """Wrap functions with this decorator to convert them to background
        tasks. After wrapping, normal calls will send a message to queue
        instead of running the actual function.

        :param queue: Queue name for the tasks
        :param eager: Run task in process, do not use RabbitMQ
        :param retry: Retry this times before give up
        :return: Callable Task object wrapping the original function
        """
        def decorator():
            def inner(f):
                queue_ = 'kuyruk' if callable(queue) else queue
                return Task(f, self, queue=queue_, eager=eager, retry=retry)
            return inner

        if callable(queue):
            logger.debug('task without args')
            return decorator()(queue)
        else:
            logger.debug('task with args')
            return decorator()

    def run(self, queues=None):
        """Run Kuyruk workers.
        :param queues: queues str passed directly from command line
        :return: None

        This function may exit() before returning if SIGINT or SIGTERM
        received.

        """
        self.pid = os.getpid()
        self._register_signals()
        setproctitle('kuyruk: master')

        if self.config.MAX_LOAD is None:
            self.config.MAX_LOAD = multiprocessing.cpu_count()

        if queues is None:
            try:
                queues = self.config.WORKERS[socket.gethostname()]
            except KeyError:
                logger.warning(
                    'No queues specified. Listening on default queue: "kuyruk"')
                queues = 'kuyruk'

        queues = parse_queues_str(queues)
        self._start_workers(queues)
        self._wait_for_workers()

    def stop_workers(self):
        """Stop all running workers and exit."""
        self.stopping = True
        for worker in self.workers:
            worker.stop()

    def kill_workers(self):
        """Kill workers without waiting their tasks to finish."""
        for worker in self.workers:
            os.kill(worker.pid, signal.SIGKILL)

    def _start_workers(self, queues):
        """Start a new worker for each queue name"""
        logger.info('Starting to work on queues: %s', queues)
        for i, queue in enumerate(queues):
            worker = Worker(i, queue, self.config, self.pid)
            worker.start()
            self.workers.append(worker)

    def _spawn_new_worker(self, worker):
        """Spawn a new process with parameters same as the old worker."""
        logger.debug("Spawning new worker")
        num = self._get_next_worker_number()
<<<<<<< HEAD
        new_worker = Worker(num, worker.queue_name, self.config)
=======
        new_worker = Worker(num, worker.queue_name, self.config, self.pid)
>>>>>>> 4023cefa
        new_worker.start()
        self.workers.append(new_worker)
        self.workers.remove(worker)
        logger.debug(self.workers)

    def _wait_for_workers(self):
        """Loop until any of the self.workers is alive.
        If a worker is dead and Kuyruk is running state, spawn a new worker.

        """
        start = time.time()
        alive = True  # is any worker alive?
        while alive:
            for worker in list(self.workers):
                if worker.is_alive():
                    alive = True
                    break
                else:
                    if not self.stopping:
                        self._spawn_new_worker(worker)
                        alive = True
                        break
            else:
                alive = False

            if alive:
                logger.debug("Waiting for workers... "
                             "%i seconds passed" % (time.time() - start))
                time.sleep(1)

    def _get_next_worker_number(self):
        n = self.last_worker_number
        self.last_worker_number += 1
        return n

    def _register_signals(self):
        signal.signal(signal.SIGINT, self._handle_sigint)
        signal.signal(signal.SIGTERM, self._handle_sigterm)

    def _handle_sigint(self, signum, frame):
        if self.stopping:
            logger.warning("Cold shutdown")
            self.kill_workers()
            sys.exit(1)
        else:
            logger.warning("Warm shutdown")
            self.stop_workers()

    def _handle_sigterm(self, signum, frame):
        self.stop_workers()


def parse_queues_str(s):
    """Parse command line queues string.

    :param s: Command line or configuration queues string
    :return: list of queue names
    """
    queues = (q.strip() for q in s.split(','))
    queues = itertools.chain.from_iterable(parse_count(q) for q in queues)
    return [parse_local(q) for q in queues]


def parse_count(q):
    parts = q.split('*', 1)
    if len(parts) > 1:
        return int(parts[0]) * [parts[1]]
    return [parts[0]]


def parse_local(q):
    if q.startswith('@'):
        return "%s_%s" % (q[1:], socket.gethostname())
    return q<|MERGE_RESOLUTION|>--- conflicted
+++ resolved
@@ -109,11 +109,7 @@
         """Spawn a new process with parameters same as the old worker."""
         logger.debug("Spawning new worker")
         num = self._get_next_worker_number()
-<<<<<<< HEAD
-        new_worker = Worker(num, worker.queue_name, self.config)
-=======
         new_worker = Worker(num, worker.queue_name, self.config, self.pid)
->>>>>>> 4023cefa
         new_worker.start()
         self.workers.append(new_worker)
         self.workers.remove(worker)
