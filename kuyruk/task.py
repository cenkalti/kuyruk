from __future__ import absolute_import
import os
import sys
import json
import signal
import socket
import logging
from time import time
from uuid import uuid1
from functools import wraps
from threading import Lock
from contextlib import contextmanager

<<<<<<< HEAD
import amqp
=======
import rabbitpy
import rabbitpy.exceptions
>>>>>>> 5d3b9d82

from kuyruk import events, importer
from kuyruk.events import EventMixin
from kuyruk.exceptions import Timeout, InvalidTask, ObjectNotFound
from kuyruk.helpers.json_datetime import JSONEncoder

logger = logging.getLogger(__name__)

_DECLARE_ALWAYS = False


def profile(f):
    """Logs the time spent while running the task."""
    @wraps(f)
    def inner(self, *args, **kwargs):
        start = time()
        result = f(self, *args, **kwargs)
        end = time()
        logger.info("%s finished in %i seconds." % (self.name, end - start))
        return result
    return inner


def object_to_id(f):
    """
    If the Task is a class task, converts the first parameter to the id.

    """
    @wraps(f)
    def inner(self, *args, **kwargs):
        cls = self.cls or self.arg_class
        if cls:
            try:
                obj = args[0]
            except IndexError:
                msg = "You must give an instance of %s as first argument." % cls
                raise TypeError(msg)

            if not isinstance(obj, cls):
                msg = "First argument must be an instance of %s." % cls
                raise TypeError(msg)

            args = list(args)
            args[0] = args[0].id
            assert isinstance(args[0], (int, long, basestring))
        return f(self, *args, **kwargs)
    return inner


def id_to_object(f):
    """
    If the Task is a class task, converts the first argument to an object
    by calling the get function of the class with the id.

    """
    @wraps(f)
    def inner(self, *args, **kwargs):
        cls = self.arg_class or self.cls
        if cls:
            if not args:
                raise InvalidTask

            obj_id = args[0]
            if not isinstance(obj_id, (int, long, basestring)):
                raise InvalidTask

            obj = cls.get(obj_id)
            if obj is None:
                raise ObjectNotFound

            if not isinstance(obj, cls):
                msg = "%s is not an instance of %s." % (obj, cls)
                raise ObjectNotFound(msg)

            args = list(args)
            args[0] = obj

        return f(self, *args, **kwargs)
    return inner


def send_client_signals(f):
    """Sends the presend and postsend signals."""
    @wraps(f)
    def inner(self, *args, **kwargs):
        self._send_signal(events.task_presend, args, kwargs, reverse=True)
        rv = f(self, *args, **kwargs)
        self._send_signal(events.task_postsend, args, kwargs)
        return rv
    return inner


class Task(EventMixin):

    def __init__(self, f, kuyruk, queue='kuyruk', local=False, eager=False,
                 retry=0, max_run_time=None, arg_class=None):
        self.f = f
        self.kuyruk = kuyruk
        self.queue_name = queue
        self.local = local
        self.eager = eager
        self.retry = retry
        self.max_run_time = max_run_time
        self.cls = None
        self.arg_class = arg_class
        self._declared_queues = set()
        self._declared_queues_lock = Lock()
        self.setup()

    def setup(self):
        """Override from subclass to initialize the task.
        This function is called only once when the task is created."""
        pass

    def __repr__(self):
        return "<Task of %r>" % self.name

    @send_client_signals
    @object_to_id
    def __call__(self, *args, **kwargs):
        """When a fucntion is wrapped with a task decorator it will be
        converted to a Task object. By overriding __call__ method we are
        sending this task to queue instead of invoking the function
        without changing the client code.

        """
        logger.debug("Task.__call__ args=%r, kwargs=%r", args, kwargs)

        # Allow the sender to override the destination of the message.
        host = kwargs.pop('kuyruk_host', None)
<<<<<<< HEAD
        local = kwargs.pop('kuyruk_local', False)

        if self.eager or self.kuyruk.config.EAGER:
            # Run the task in current process
            self._run(*args, **kwargs)
        else:
            self.send_to_queue(args, kwargs, host=host, local=local)
=======

        if self.eager or self.kuyruk.config.EAGER:
            # Run the task in process
            self._run(*args, **kwargs)
        else:
            # Send it to the queue
            self._send_to_queue(args, kwargs, host=host)
>>>>>>> 5d3b9d82

    def delay(self, *args, **kwargs):
        """Compatibility function for migrating existing Celery project to
        Kuyruk."""
        self.__call__(*args, **kwargs)

    def __get__(self, obj, objtype):
        """If the task is accessed from an instance via attribute syntax
        returns a bound task object that wraps the task itself, otherwise
        returns the task itself.

        This is done for allowing a method to be converted to task without
        modifying the client code. When a function decorated inside a class
        there is no way of accessing that class at that time because methods
        are bounded at run time when they are accessed. The trick here is that
        we set self.cls when the Task is accessed first time via attribute
        syntax.

        """
        self.cls = objtype
        if obj:
            # Class tasks needs to know what the object is so they can
            # inject that object in front of args.
            # We are returning a BoundTask instance here wrapping this task
            # that will do the injection.
            logger.debug("Creating bound task with obj=%r", obj)
            return BoundTask(self, obj)
        return self

<<<<<<< HEAD
    def send_to_queue(self, args, kwargs, host=None, local=False):
=======
    def _declare_queue(self, channel, name, force=False):
        with self._declared_queues_lock:
            if name not in self._declared_queues or force or _DECLARE_ALWAYS:
                logger.debug("declaring queue...")
                rabbitpy.Queue(channel, name=name, durable=True).declare()
                self._declared_queues.add(name)

    def _send_to_queue(self, args, kwargs, host=None):
>>>>>>> 5d3b9d82
        """
        Sends this task to queue.

        :param args: Arguments that will be passed to task on execution.
        :param kwargs: Keyword arguments that will be passed to task
            on execution.
        :param host: Send this task to specific host. ``host`` will be
            appended to the queue name.
<<<<<<< HEAD
        :param local: Send this task to this host. Hostname of current host
            will be appended to the queue name.
=======
>>>>>>> 5d3b9d82
        :return: :const:`None`

        """
        logger.debug("Task.send_to_queueue args=%r, kwargs=%r", args, kwargs)
<<<<<<< HEAD
        queue = get_queue_name(self.queue_name, host=host,
                               local=local or self.local)
        desc = self.get_task_description(args, kwargs, queue)
        body = json.dumps(desc, cls=JSONEncoder)
        msg = amqp.Message(body=body)
        with self.kuyruk.channel() as ch:
            ch.queue_declare(queue=queue, durable=True, auto_delete=False)
            ch.basic_publish(msg, exchange="", routing_key=queue)
=======

        if host:
            queue_name = ".".join((self.queue_name, host))
        elif self.local:
            queue_name = ".".join((self.queue_name, socket.gethostname()))
        else:
            queue_name = self.queue_name

        desc = self._get_task_description(args, kwargs, queue_name)
        properties = {"delivery_mode": 2, "content_type": "application/json"}

        ch = self.kuyruk._channel_for_publishing
        self._declare_queue(ch, queue_name)
        logger.debug("publishing message...")
        msg = rabbitpy.Message(ch, desc, properties=properties)
        try:
            msg.publish(exchange="", routing_key=queue_name, mandatory=True)
        except rabbitpy.exceptions.MessageReturnedException:
            self._declare_queue(ch, queue_name, force=True)
            msg.publish(exchange="", routing_key=queue_name, mandatory=True)
        logger.debug("published.")
>>>>>>> 5d3b9d82

    def _get_task_description(self, args, kwargs, queue):
        """Return the dictionary to be sent to the queue."""
        return {
            'id': uuid1().hex,
            'queue': queue,
            'args': args,
            'kwargs': kwargs,
            'module': self._module_name,
            'function': self.f.__name__,
            'class': self._class_name,
            'retry': self.retry,
            'sender_hostname': socket.gethostname(),
            'sender_pid': os.getpid(),
            'sender_cmd': ' '.join(sys.argv),
        }

    def _send_signal(self, sig, args, kwargs, reverse=False, **extra):
        """
        Sends a signal for each sender.
        This allows the user to register for a specific sender.

        """
        senders = (self, self.__class__, self.kuyruk)
        if reverse:
            senders = reversed(senders)

        for sender in senders:
            sig.send(sender, task=self, args=args, kwargs=kwargs, **extra)

    @send_client_signals
    @object_to_id
    def apply(self, *args, **kwargs):
        logger.debug("Task.apply args=%r, kwargs=%r", args, kwargs)
        return self._run(*args, **kwargs)

    @profile
    @id_to_object
    def _run(self, *args, **kwargs):
        """Run the wrapped function and event handlers."""
        def send_signal(sig, reverse=False, **extra):
            self._send_signal(sig, args, kwargs, reverse, **extra)

        logger.debug("Task._apply args=%r, kwargs=%r", args, kwargs)

        limit = (self.max_run_time or
                 self.kuyruk.config.MAX_TASK_RUN_TIME or 0)

        logger.debug("Applying %r, args=%r, kwargs=%r", self, args, kwargs)
        try:
            send_signal(events.task_prerun, reverse=True)
            with time_limit(limit):
                return_value = self.run(*args, **kwargs)
        except Exception:
            send_signal(events.task_failure, exc_info=sys.exc_info())
            raise
        else:
            send_signal(events.task_success, return_value=return_value)
        finally:
            send_signal(events.task_postrun)

    def run(self, *args, **kwargs):
        """
        Runs the wrapped function.
        This method is intended to be overriden from subclasses.

        """
        return self.f(*args, **kwargs)

    @property
    def name(self):
        """Full path to the task.
        Worker imports the task from this path.

        """
        if self._class_name:
            return "%s:%s.%s" % (
                self._module_name, self._class_name, self.f.__name__)
        else:
            return "%s:%s" % (self._module_name, self.f.__name__)

    @property
    def _module_name(self):
        """Module name of the function wrapped."""
        name = self.f.__module__
        if name == '__main__':
            name = importer.get_main_module().name
        return name

    @property
    def _class_name(self):
        """Name of the class if this is a class task,
        otherwise :const:`None`."""
        if self.cls:
            return self.cls.__name__


class BoundTask(Task):
    """
    This class wraps the Task and inject the bound object in front of args
    when it is called.

    """
    def __init__(self, task, obj):
        self.task = task
        self.obj = obj

    def __getattr__(self, item):
        """Delegates all attributes to real Task."""
        return getattr(self.task, item)

    @wraps(Task.__call__)
    def __call__(self, *args, **kwargs):
        logger.debug("BoundTask.__call__ args=%r, kwargs=%r", args, kwargs)
        # Insert the bound object as a first argument to __call__
        args = list(args)
        args.insert(0, self.obj)
        return super(BoundTask, self).__call__(*args, **kwargs)

    @wraps(Task.apply)
    def apply(self, *args, **kwargs):
        logger.debug("BoundTask.apply args=%r, kwargs=%r", args, kwargs)
        args = list(args)
        args.insert(0, self.obj)
        return super(BoundTask, self).apply(*args, **kwargs)


@contextmanager
def time_limit(seconds):
    def signal_handler(signum, frame):
        raise Timeout
    signal.signal(signal.SIGALRM, signal_handler)
    signal.alarm(seconds)
    try:
        yield
    finally:
        signal.alarm(0)


def get_queue_name(name, host=None, local=False):
    if local:
        host = socket.gethostname()
    if host:
        name = "%s.%s" % (name, host)
    return name<|MERGE_RESOLUTION|>--- conflicted
+++ resolved
@@ -8,24 +8,15 @@
 from time import time
 from uuid import uuid1
 from functools import wraps
-from threading import Lock
 from contextlib import contextmanager
 
-<<<<<<< HEAD
 import amqp
-=======
-import rabbitpy
-import rabbitpy.exceptions
->>>>>>> 5d3b9d82
 
 from kuyruk import events, importer
 from kuyruk.events import EventMixin
 from kuyruk.exceptions import Timeout, InvalidTask, ObjectNotFound
-from kuyruk.helpers.json_datetime import JSONEncoder
 
 logger = logging.getLogger(__name__)
-
-_DECLARE_ALWAYS = False
 
 
 def profile(f):
@@ -122,8 +113,6 @@
         self.max_run_time = max_run_time
         self.cls = None
         self.arg_class = arg_class
-        self._declared_queues = set()
-        self._declared_queues_lock = Lock()
         self.setup()
 
     def setup(self):
@@ -147,7 +136,6 @@
 
         # Allow the sender to override the destination of the message.
         host = kwargs.pop('kuyruk_host', None)
-<<<<<<< HEAD
         local = kwargs.pop('kuyruk_local', False)
 
         if self.eager or self.kuyruk.config.EAGER:
@@ -155,15 +143,6 @@
             self._run(*args, **kwargs)
         else:
             self.send_to_queue(args, kwargs, host=host, local=local)
-=======
-
-        if self.eager or self.kuyruk.config.EAGER:
-            # Run the task in process
-            self._run(*args, **kwargs)
-        else:
-            # Send it to the queue
-            self._send_to_queue(args, kwargs, host=host)
->>>>>>> 5d3b9d82
 
     def delay(self, *args, **kwargs):
         """Compatibility function for migrating existing Celery project to
@@ -193,18 +172,7 @@
             return BoundTask(self, obj)
         return self
 
-<<<<<<< HEAD
     def send_to_queue(self, args, kwargs, host=None, local=False):
-=======
-    def _declare_queue(self, channel, name, force=False):
-        with self._declared_queues_lock:
-            if name not in self._declared_queues or force or _DECLARE_ALWAYS:
-                logger.debug("declaring queue...")
-                rabbitpy.Queue(channel, name=name, durable=True).declare()
-                self._declared_queues.add(name)
-
-    def _send_to_queue(self, args, kwargs, host=None):
->>>>>>> 5d3b9d82
         """
         Sends this task to queue.
 
@@ -213,47 +181,20 @@
             on execution.
         :param host: Send this task to specific host. ``host`` will be
             appended to the queue name.
-<<<<<<< HEAD
         :param local: Send this task to this host. Hostname of current host
             will be appended to the queue name.
-=======
->>>>>>> 5d3b9d82
         :return: :const:`None`
 
         """
         logger.debug("Task.send_to_queueue args=%r, kwargs=%r", args, kwargs)
-<<<<<<< HEAD
         queue = get_queue_name(self.queue_name, host=host,
                                local=local or self.local)
-        desc = self.get_task_description(args, kwargs, queue)
-        body = json.dumps(desc, cls=JSONEncoder)
+        desc = self._get_task_description(args, kwargs, queue)
+        body = json.dumps(desc)
         msg = amqp.Message(body=body)
         with self.kuyruk.channel() as ch:
             ch.queue_declare(queue=queue, durable=True, auto_delete=False)
             ch.basic_publish(msg, exchange="", routing_key=queue)
-=======
-
-        if host:
-            queue_name = ".".join((self.queue_name, host))
-        elif self.local:
-            queue_name = ".".join((self.queue_name, socket.gethostname()))
-        else:
-            queue_name = self.queue_name
-
-        desc = self._get_task_description(args, kwargs, queue_name)
-        properties = {"delivery_mode": 2, "content_type": "application/json"}
-
-        ch = self.kuyruk._channel_for_publishing
-        self._declare_queue(ch, queue_name)
-        logger.debug("publishing message...")
-        msg = rabbitpy.Message(ch, desc, properties=properties)
-        try:
-            msg.publish(exchange="", routing_key=queue_name, mandatory=True)
-        except rabbitpy.exceptions.MessageReturnedException:
-            self._declare_queue(ch, queue_name, force=True)
-            msg.publish(exchange="", routing_key=queue_name, mandatory=True)
-        logger.debug("published.")
->>>>>>> 5d3b9d82
 
     def _get_task_description(self, args, kwargs, queue):
         """Return the dictionary to be sent to the queue."""
@@ -330,8 +271,8 @@
 
         """
         if self._class_name:
-            return "%s:%s.%s" % (
-                self._module_name, self._class_name, self.f.__name__)
+            return "%s:%s.%s" % \
+                   (self._module_name, self._class_name, self.f.__name__)
         else:
             return "%s:%s" % (self._module_name, self.f.__name__)
 
